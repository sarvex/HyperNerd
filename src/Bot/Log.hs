--- conflicted
+++ resolved
@@ -8,20 +8,12 @@
 import qualified Data.Map as M
 import Data.Maybe
 import qualified Data.Text as T
-<<<<<<< HEAD
-import           Data.Time
-import           Effect
-import           Entity
-import           Events
-import           Property
-import           Numeric.Natural
-=======
 import Data.Time
 import Effect
 import Entity
 import Events
 import Property
->>>>>>> 42087bfd
+import Numeric.Natural
 
 data LogRecord = LogRecord
   { lrUser :: T.Text
@@ -30,38 +22,24 @@
   , lrTimestamp :: UTCTime
   }
 
-instance IsEntity LogRecord where
-<<<<<<< HEAD
-    toProperties lr =
-        M.fromList [ ("user", PropertyText $ lrUser lr)
-                   , ("channel", PropertyText $ lrChannel lr)
-                   , ("msg", PropertyText $ lrMsg lr)
-                   , (timestampPV, PropertyUTCTime $ lrTimestamp lr)
-                   ]
-    fromProperties properties =
-        LogRecord <$> extractProperty "user" properties
-                  <*> extractProperty "channel" properties
-                  <*> extractProperty "msg" properties
-                  <*> extractProperty timestampPV properties
-
 timestampPV :: T.Text
 timestampPV = "timestamp"
 
 type Seconds = Natural
-=======
+
+instance IsEntity LogRecord where
   toProperties lr =
     M.fromList
       [ ("user", PropertyText $ lrUser lr)
       , ("channel", PropertyText $ lrChannel lr)
       , ("msg", PropertyText $ lrMsg lr)
-      , ("timestamp", PropertyUTCTime $ lrTimestamp lr)
+      , (timestampPV, PropertyUTCTime $ lrTimestamp lr)
       ]
   fromProperties properties =
     LogRecord <$> extractProperty "user" properties <*>
     extractProperty "channel" properties <*>
     extractProperty "msg" properties <*>
-    extractProperty "timestamp" properties
->>>>>>> 42087bfd
+    extractProperty timestampPV properties
 
 recordUserMsg :: Sender -> T.Text -> Effect ()
 recordUserMsg sender msg = do
