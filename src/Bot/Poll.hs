{-# LANGUAGE OverloadedStrings #-}
{-# LANGUAGE QuasiQuotes #-}

module Bot.Poll where

<<<<<<< HEAD
import           Bot.Replies
import           Bot.Log (getRecentLogs, LogRecord(..), Seconds)
import           Command
import           Control.Monad
import           Data.Foldable
import           Data.Function
import           Data.List
=======
import Bot.Replies
import Command
import Control.Monad
import Data.Foldable
import Data.Function
import Data.List
>>>>>>> 42087bfd
import qualified Data.Map as M
import Data.Maybe
import qualified Data.Text as T
import Data.Time
import Effect
import Entity
import Events
import Property
import Reaction
import Text.InterpolatedString.QM

data PollOption = PollOption
  { poPollId :: Int
  , poName :: T.Text
  }

data Poll = Poll
  { pollAuthor :: T.Text
  , pollStartedAt :: UTCTime
  , pollDuration :: Int
  -- TODO(#299): Entity doesn't support boolean types
  , pollCancelled :: Bool
  }

data Vote = Vote
  { voteUser :: T.Text
  , voteOptionId :: Int
  }

intAsBool :: Int -> Bool
intAsBool 0 = False
intAsBool _ = True

boolAsInt :: Bool -> Int
boolAsInt True = 1
boolAsInt False = 0

instance IsEntity Poll where
  toProperties poll =
    M.fromList
      [ ("author", PropertyText $ pollAuthor poll)
      , ("startedAt", PropertyUTCTime $ pollStartedAt poll)
      , ("duration", PropertyInt $ pollDuration poll)
      , ("cancelled", PropertyInt $ boolAsInt $ pollCancelled poll)
      ]
  fromProperties properties =
    Poll <$> extractProperty "author" properties <*>
    extractProperty "startedAt" properties <*>
    pure (fromMaybe 10000 $ extractProperty "duration" properties) <*>
    pure (maybe False intAsBool $ extractProperty "cancelled" properties)

instance IsEntity PollOption where
  toProperties pollOption =
    M.fromList
      [ ("pollId", PropertyInt $ poPollId pollOption)
      , ("name", PropertyText $ poName pollOption)
      ]
  fromProperties properties =
    PollOption <$> extractProperty "pollId" properties <*>
    extractProperty "name" properties

instance IsEntity Vote where
  toProperties vote =
    M.fromList
      [ ("user", PropertyText $ voteUser vote)
      , ("optionId", PropertyInt $ voteOptionId vote)
      ]
  fromProperties properties =
    Vote <$> extractProperty "user" properties <*>
    extractProperty "optionId" properties

cancelPollCommand :: CommandHandler ()
cancelPollCommand Message {messageSender = sender} = do
  poll <- currentPoll
  case poll of
    Just poll' -> do
      void $
        updateEntityById $ fmap (\poll'' -> poll'' {pollCancelled = True}) poll'
      say [qms|TwitchVotes The current poll has been cancelled!|]
    Nothing -> replyToSender sender "No polls are in place"


-- TODO maybe use this in announcePollResults too?
rank :: (Ord a) => [a] -> [(Int, a)]
rank = map (\l -> (length l, safeHead l)) . sortBy (flip compare `on` length) . group . sort
  where safeHead (x:_) = x
        safeHead _ = error "Empty list"

showRanks :: (Show a) => [(Int, a)] -> String
showRanks = intercalate ", " .  map (\(i, v) -> show v ++ ": " ++ show i)
 
-- TODO(#294): poll duration doesn't have upper/lower limit
pollCommand :: CommandHandler (Int, [T.Text])
pollCommand Message { messageSender = sender
                    , messageContent = (durationSecs, options)
                    } = do
  poll <- currentPoll
  let durationMs = durationSecs * 1000
  case poll of
    Just _ ->
      replyToSender sender "Cannot create a poll while another poll is in place"
    -- TODO(#295): passing duration of different units is not type safe
<<<<<<< HEAD
    Nothing -> if durationSecs >= 0 then
                 do pollId <- startPoll sender options durationMs
                    let optionsList = T.concat $ intersperse " , " options
                    -- TODO(#296): duration of poll is not human-readable in poll start announcement
                    say [qms|TwitchVotes The poll has been started. You have {durationSecs} seconds.
                             Use !vote command to vote for one of the options:
                             {optionsList}|]
                    timeout (fromIntegral durationMs) $ announcePollResults pollId
               else do
                 let offset = fromInteger $ toInteger $ negate durationSecs
                 instantlyReportResults offset options
                      
instantlyReportResults :: Seconds -> [T.Text] -> Effect ()                       
instantlyReportResults durationSecs options = do
  logs <- getRecentLogs durationSecs
  unless (null logs) $ do
    let votes = filter (`elem` options) $ map lrMsg logs
    case votes of
      [] -> say [qms|No votes yet.|]
      _  -> do
        let ranks = rank votes
        say [qms|Poll results: {showRanks ranks}|]
                        
voteMessage :: Reaction (Message T.Text)
=======
    Nothing -> do
      pollId <- startPoll sender options durationMs
      let optionsList = T.concat $ intersperse " , " options
      -- TODO(#296): duration of poll is not human-readable in poll start announcement
      say
        [qms|TwitchVotes The poll has been started. You have {durationSecs} seconds.
             Use !vote command to vote for one of the options:
             {optionsList}|]
      timeout (fromIntegral durationMs) $ announcePollResults pollId

voteMessage :: Reaction Message T.Text
>>>>>>> 42087bfd
voteMessage =
  cmapR (,) $
  liftR (<$> currentPoll) $
  cmapR (\(option, poll) -> fmap ((,) option) poll) $
  ignoreNothing $ Reaction registerPollVote

voteCommand :: Reaction Message T.Text
voteCommand =
  cmapR (,) $
  liftR (<$> currentPoll) $
  cmapR (\(option, poll) -> fmap ((,) option) poll) $
  replyOnNothing "No polls are in place" $ Reaction registerPollVote

pollLifetime :: UTCTime -> Entity Poll -> Double
pollLifetime currentTime =
  realToFrac . diffUTCTime currentTime . pollStartedAt . entityPayload

isPollAlive :: UTCTime -> Entity Poll -> Bool
isPollAlive currentTime pollEntity =
  pollLifetime currentTime pollEntity <= maxPollLifetime &&
  not (pollCancelled poll)
  where
    maxPollLifetime = fromIntegral (pollDuration poll) * 0.001
    poll = entityPayload pollEntity

currentPollCommand :: CommandHandler ()
currentPollCommand Message {messageSender = sender} = do
  currentTime <- now
  poll <- currentPoll
  case poll of
    Just poll' ->
      replyToSender
        sender
        [qms|id: {entityId poll'},
             {pollLifetime currentTime poll'}
             secs ago|]
    Nothing -> replyToSender sender "No polls are in place"

currentPoll :: Effect (Maybe (Entity Poll))
currentPoll = do
  currentTime <- now
  fmap (listToMaybe . filter (isPollAlive currentTime)) $
    selectEntities "Poll" $ Take 1 $ SortBy "startedAt" Desc All

startPoll :: Sender -> [T.Text] -> Int -> Effect Int
startPoll sender options duration = do
  startedAt <- now
  poll <-
    createEntity
      "Poll"
      Poll
        { pollAuthor = senderName sender
        , pollStartedAt = startedAt
        , pollDuration = duration
        , pollCancelled = False
        }
  let pollId = entityId poll
  for_ options $ \name ->
    createEntity "PollOption" PollOption {poName = name, poPollId = pollId}
  return pollId

announcePollResults :: Int -> Effect ()
announcePollResults pollId = do
  options <-
    selectEntities "PollOption" $
    Filter (PropertyEquals "pollId" $ PropertyInt pollId) All
  votes <-
    mapM
      (\option ->
         selectEntities "Vote" $
         Filter
           (PropertyEquals "optionId" $
            PropertyInt $
                                    -- TODO(#282): how to get rid of type hint in announcePollResults?
            entityId option)
           All :: Effect [Entity Vote])
      options
  let results =
        T.concat $
        intersperse ", " $
        map
          (\(option, count) ->
             [qms|{poName $ entityPayload $ option} : {count}|]) $
        sortBy (flip compare `on` snd) $ zip options $ map length votes
  poll <- getEntityById "Poll" pollId
  unless (maybe True (pollCancelled . entityPayload) poll) $
    say [qms|TwitchVotes Poll has finished. The results are: {results}|]

registerOptionVote :: Entity PollOption -> Sender -> Effect ()
registerOptionVote option sender = do
  existingVotes <-
    selectEntities "Vote" $
    Filter (PropertyEquals "optionId" $ PropertyInt $ entityId option) All
  -- TODO(#289): registerOptionVote filters existing votes on the haskell side
  if any ((== senderName sender) . voteUser . entityPayload) existingVotes
    then logMsg
           [qms|[WARNING] User {senderName sender} already
                voted for {poName $ entityPayload option}|]
    else void $
         createEntity
           "Vote"
           Vote {voteUser = senderName sender, voteOptionId = entityId option}

registerPollVote :: Message (T.Text, Entity Poll) -> Effect ()
registerPollVote Message { messageSender = sender
                         , messageContent = (optionName, poll)
                         } = do
  options <-
    selectEntities "PollOption" $
    Filter (PropertyEquals "pollId" $ PropertyInt $ entityId poll) All
  case find ((== optionName) . poName . entityPayload) options of
    Just option -> registerOptionVote option sender
    Nothing ->
      logMsg
        [qms|[WARNING] {senderName sender} voted for
             unexisting option {optionName}|]

announceRunningPoll :: Effect ()
announceRunningPoll = do
  poll <- currentPoll
  case poll of
    Just pollEntity -> do
      pollOptions <-
        selectEntities "PollOption" $
        Filter (PropertyEquals "pollId" $ PropertyInt $ entityId pollEntity) All
      let optionsList =
            T.concat $
            intersperse " , " $ map (poName . entityPayload) pollOptions
      say
        [qms|TwitchVotes The poll is still going. Use !vote command to vote for
             one of the options: {optionsList}|]
    Nothing -> return ()<|MERGE_RESOLUTION|>--- conflicted
+++ resolved
@@ -3,22 +3,13 @@
 
 module Bot.Poll where
 
-<<<<<<< HEAD
-import           Bot.Replies
-import           Bot.Log (getRecentLogs, LogRecord(..), Seconds)
-import           Command
-import           Control.Monad
-import           Data.Foldable
-import           Data.Function
-import           Data.List
-=======
+import Bot.Log (getRecentLogs, LogRecord(..), Seconds)
 import Bot.Replies
 import Command
 import Control.Monad
 import Data.Foldable
 import Data.Function
 import Data.List
->>>>>>> 42087bfd
 import qualified Data.Map as M
 import Data.Maybe
 import qualified Data.Text as T
@@ -121,7 +112,6 @@
     Just _ ->
       replyToSender sender "Cannot create a poll while another poll is in place"
     -- TODO(#295): passing duration of different units is not type safe
-<<<<<<< HEAD
     Nothing -> if durationSecs >= 0 then
                  do pollId <- startPoll sender options durationMs
                     let optionsList = T.concat $ intersperse " , " options
@@ -144,21 +134,8 @@
       _  -> do
         let ranks = rank votes
         say [qms|Poll results: {showRanks ranks}|]
-                        
-voteMessage :: Reaction (Message T.Text)
-=======
-    Nothing -> do
-      pollId <- startPoll sender options durationMs
-      let optionsList = T.concat $ intersperse " , " options
-      -- TODO(#296): duration of poll is not human-readable in poll start announcement
-      say
-        [qms|TwitchVotes The poll has been started. You have {durationSecs} seconds.
-             Use !vote command to vote for one of the options:
-             {optionsList}|]
-      timeout (fromIntegral durationMs) $ announcePollResults pollId
 
 voteMessage :: Reaction Message T.Text
->>>>>>> 42087bfd
 voteMessage =
   cmapR (,) $
   liftR (<$> currentPoll) $
